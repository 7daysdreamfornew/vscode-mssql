--- conflicted
+++ resolved
@@ -1,6 +1,5 @@
 {
     "service": {
-<<<<<<< HEAD
         // disable download center link until we go into master so we can bump service without uploading bits
         //"downloadUrl": "https://download.microsoft.com/download/A/5/E/A5EDE0D5-3C2C-44F7-9EDB-0E2F8593ACEC/microsoft.sqltools.servicelayer-{#fileName#}",
         "downloadUrl": "http://dtnuget:8080/download/microsoft.sqltools.servicelayer/{#version#}/microsoft.sqltools.servicelayer-{#fileName#}",
@@ -16,10 +15,6 @@
             "Ubuntu14": "ubuntu14-x64-netcoreapp1.0.tar.gz",
             "Ubuntu16": "ubuntu16-x64-netcoreapp1.0.tar.gz"
         },
-=======
-        "downloadUrl": "http://dtnuget:8080/download/microsoft.sqltools.servicelayer",
-        "version": "0.0.25",
->>>>>>> e9d89086
         "installDir": "../sqltoolsservice/{#version#}/{#platform#}",
         "executableFiles": ["Microsoft.SqlTools.ServiceLayer.exe", "Microsoft.SqlTools.ServiceLayer", "Microsoft.SqlTools.ServiceLayer.dll"]
     }

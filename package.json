--- conflicted
+++ resolved
@@ -141,13 +141,8 @@
         "category": "MSSQL"
       },
       {
-<<<<<<< HEAD
-        "command": "extension.cancelQuery",
-        "title": "Cancel running query",
-=======
         "command": "extension.showReleaseNotes",
         "title": "Getting Started Guide",
->>>>>>> 8dd8893d
         "category": "MSSQL"
       }
     ],
